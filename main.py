--- conflicted
+++ resolved
@@ -32,22 +32,14 @@
 plt.close("all")
 
 scenario_dict = {
-<<<<<<< HEAD
     "coherent": [],
-=======
-    "coherent": [10],
->>>>>>> 53998d86
     "non-coherent": [10],
 }
 PIPE_CLEAN = 1
 SANITY_CHECK = 1
 system_model_params = {
     "N": 7,                                    # number of antennas
-<<<<<<< HEAD
     "M": 2 if SANITY_CHECK else None,                                     # number of sources
-=======
-    "M": 2,                                     # number of sources
->>>>>>> 53998d86
     "T": 100,                                   # number of snapshots
     "sensors_array": f'ULA-7' if SANITY_CHECK else f'MRA-4',                 # sensors array form
     "snr": None,                                # if defined, values in scenario_dict will be ignored
@@ -73,19 +65,11 @@
     model_config["model_params"]["grid_size"] = 361
 
 training_params = {
-<<<<<<< HEAD
     "samples_size": 1024 * 100 if PIPE_CLEAN else 1024 * 100,
     "train_test_ratio": .5,
     "training_objective": "angle",       # angle, range, source_estimation
     "batch_size": 256 if PIPE_CLEAN else 256 ,
     "epochs": 10 if PIPE_CLEAN else 150,
-=======
-    "samples_size": 1024 * 8,
-    "train_test_ratio": .1,
-    "training_objective": "angle",       # angle, range, source_estimation
-    "batch_size": 256,
-    "epochs": 50,
->>>>>>> 53998d86
     "optimizer": "Adam",                        # Adam, SGD
     "learning_rate": 0.0001,
     "weight_decay": 1e-9,
@@ -99,11 +83,7 @@
     "balance_factor": 1.0                     # if None, the balance factor will be set to the default value -> 0.6
 }
 evaluation_params = {
-<<<<<<< HEAD
     "criterion": training_params["criterion"],                       # rmse, rmspe, mse, mspe, cartesian
-=======
-    "criterion": "rmspe",                       # rmse, rmspe, mse, mspe, cartesian
->>>>>>> 53998d86
     "balance_factor": training_params["balance_factor"],
     "models": {
                 # "CascadedSubspaceNet": {"tau": 8},
