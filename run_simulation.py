--- conflicted
+++ resolved
@@ -75,11 +75,7 @@
             # Saving simulation scores to external file
             suffix = ""
             if train_model:
-<<<<<<< HEAD
                 suffix += f'_train_{MODEL_CONFIG.get("model_type")}_{TRAINING_PARAMS.get("training_objective")}'
-=======
-                suffix += f"_train_{MODEL_CONFIG.get('model_type')}_{TRAINING_PARAMS.get('training_objective')}"
->>>>>>> 53998d86
             suffix += f"_{mode}_SNR_{snr}.txt"
 
             if save_to_file:
